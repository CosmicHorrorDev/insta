[package]
name = "cargo-insta"
version = "1.17.2"
license = "Apache-2.0"
authors = ["Armin Ronacher <armin.ronacher@active-4.com>"]
description = "A review tool for the insta snapshot testing library for Rust"
homepage = "https://insta.rs/"
repository = "https://github.com/mitsuhiko/insta"
documentation = "https://insta.rs/docs/cli/"
keywords = ["snapshot", "testing", "jest"]
edition = "2018"
readme = "README.md"

[dependencies]
<<<<<<< HEAD
insta = { version = "=1.17.1", path = "..", features = ["json", "yaml", "redactions"] }
=======
insta = { version = "=1.17.2", path = "..", features = ["redactions"] }
>>>>>>> 5e5ed04c
console = "0.15.1"
structopt = "0.3.20"
serde = { version = "1.0.117", features = ["derive"] }
serde_json = "1.0.59"
proc-macro2 = { version = "1.0.24", features = ["span-locations"] }
syn = { version = "1.0.50", features = ["full", "visit", "extra-traits"] }
ignore = "0.4.17"
uuid = { version = "1.0.0", features = ["v4"] }<|MERGE_RESOLUTION|>--- conflicted
+++ resolved
@@ -12,11 +12,7 @@
 readme = "README.md"
 
 [dependencies]
-<<<<<<< HEAD
-insta = { version = "=1.17.1", path = "..", features = ["json", "yaml", "redactions"] }
-=======
-insta = { version = "=1.17.2", path = "..", features = ["redactions"] }
->>>>>>> 5e5ed04c
+insta = { version = "=1.17.2", path = "..", features = ["json", "yaml", "redactions"] }
 console = "0.15.1"
 structopt = "0.3.20"
 serde = { version = "1.0.117", features = ["derive"] }
